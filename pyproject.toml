[build-system]
requires = ["setuptools>=61.0.0", "wheel"]

[project]
name = "devinterp"
<<<<<<< HEAD
version = "0.3.0"
=======
version = "1.0.0"
>>>>>>> b1226cad
description = "A library for doing research on developmental interpretability"
# license = "LICENSE"
readme = "README.md"
requires-python = ">=3.8"
dynamic = ["dependencies"]
classifiers = [
    "Programming Language :: Python :: 3.8",
    "Programming Language :: Python :: 3.9",
    "Programming Language :: Python :: 3.10",
    "Programming Language :: Python :: 3.11",
    # "License :: OSI Approved :: MIT License",
    "Operating System :: OS Independent",
]

[tool.setuptools.dynamic]
dependencies = {file = ["requirements.txt"]}

[project.optional-dependencies]
dev = ["pytest==7.4.3", "transformers", "datasets", "transformer_lens"]
tpu = ["torch-xla>=2.0.1"]

[project.urls]
"Homepage" = "https://github.com/timaeus-research/devinterp"
"Bug Tracker" = "https://github.com/timaeus-research/devinterp/issues"<|MERGE_RESOLUTION|>--- conflicted
+++ resolved
@@ -3,11 +3,7 @@
 
 [project]
 name = "devinterp"
-<<<<<<< HEAD
-version = "0.3.0"
-=======
 version = "1.0.0"
->>>>>>> b1226cad
 description = "A library for doing research on developmental interpretability"
 # license = "LICENSE"
 readme = "README.md"
