import inspect
import itertools
from copy import deepcopy
from typing import Callable, Dict, List, Literal, Optional, Type, Union
import warnings

import torch
from torch import nn
from torch.multiprocessing import cpu_count, get_context
from torch.utils.data import DataLoader
from tqdm import tqdm

from devinterp.optim.sgld import SGLD
from devinterp.utils import (
    optimal_temperature,
    get_init_loss_one_batch,
    get_init_loss_multi_batch,
    get_init_loss_full_batch,
)
from devinterp.slt.callback import validate_callbacks, SamplerCallback
<<<<<<< HEAD
from devinterp.slt.mala import MalaAcceptanceRate
from devinterp.slt.norms import NoiseNorm
=======
from devinterp.slt.llc import OnlineLLCEstimator, LLCEstimator
>>>>>>> e46f6d61


def call_with(func: Callable, **kwargs):
    """Check the func annotation and call with only the necessary kwargs."""
    sig = inspect.signature(func)

    # Filter out the kwargs that are not in the function's signature
    filtered_kwargs = {k: v for k, v in kwargs.items() if k in sig.parameters}

    # Call the function with the filtered kwargs
    return func(**filtered_kwargs)


def sample_single_chain(
    ref_model: nn.Module,
    loader: DataLoader,
    criterion: Callable,
    num_draws=100,
    num_burnin_steps=0,
    num_steps_bw_draws=1,
    sampling_method: Type[torch.optim.Optimizer] = SGLD,
    optimizer_kwargs: Optional[Dict] = None,
    chain: int = 0,
    seed: Optional[int] = None,
    verbose=True,
    device: torch.device = torch.device("cpu"),
    callbacks: List[SamplerCallback] = [],
    init_loss: float = None,
):
    if num_burnin_steps:
        warnings.warn(
            "Burn-in is currently not implemented correctly, please set num_burnin_steps to 0."
        )
    if num_draws > len(loader):
        warnings.warn(
            "You are taking more sample batches than there are dataloader batches available, this removes some randomness from sampling but is probably fine. (All sample batches beyond the number dataloader batches are cycled from the start, f.e. 9 samples from [A, B, C] would be [B, A, C, B, A, C, B, A, C].)"
        )
    # Initialize new model and optimizer for this chain
    model = deepcopy(ref_model).to(device)

    optimizer_kwargs = optimizer_kwargs or {}
<<<<<<< HEAD
    optimizer_kwargs.setdefault("device", device)
    if any(isinstance(callback, MalaAcceptanceRate) for callback in callbacks):
        optimizer_kwargs.setdefault("save_mala_vars", True)
    if any(isinstance(callback, NoiseNorm) for callback in callbacks):
        optimizer_kwargs.setdefault("save_noise", True)
=======
    optimizer_kwargs.setdefault("temperature", optimal_temperature(loader))
>>>>>>> e46f6d61
    optimizer = sampling_method(model.parameters(), **optimizer_kwargs)

    if seed is not None:
        torch.manual_seed(seed)

    num_steps = num_draws * num_steps_bw_draws + num_burnin_steps

    for i, (xs, ys) in tqdm(
        zip(range(num_steps), itertools.cycle(loader)),
        desc=f"Chain {chain}",
        total=num_steps,
        disable=not verbose,
    ):
<<<<<<< HEAD
        model.train()
=======
>>>>>>> e46f6d61
        optimizer.zero_grad()
        xs, ys = xs.to(device), ys.to(device)
        y_preds = model(xs)
        loss = criterion(y_preds, ys)

        loss.backward()

        optimizer.step()

        if i >= num_burnin_steps and (i - num_burnin_steps) % num_steps_bw_draws == 0:
            draw = (i - num_burnin_steps) // num_steps_bw_draws  # required for locals()
            loss = loss.item()

            with torch.no_grad():
                for callback in callbacks:
                    call_with(callback, **locals())  # Cursed. This is the way.


def _sample_single_chain(kwargs):
    return sample_single_chain(**kwargs)


def sample(
    model: torch.nn.Module,
    loader: DataLoader,
    criterion: Callable,
    sampling_method: Type[torch.optim.Optimizer] = SGLD,
    optimizer_kwargs: Optional[Dict[str, Union[float, Literal["adaptive"]]]] = None,
    num_draws: int = 100,
    num_chains: int = 10,
    num_burnin_steps: int = 0,
    num_steps_bw_draws: int = 1,
    init_loss: float = None,
    cores: int = 1,
    seed: Optional[Union[int, List[int]]] = None,
    device: Union[torch.device, str] = torch.device("cpu"),
    verbose: bool = True,
    callbacks: List[SamplerCallback] = [],
):
    """
    Sample model weights using a given sampling_method, supporting multiple chains.
    See the example notebooks examples/diagnostics.ipynb and examples/sgld_calibration.ipynb for (respectively)
    info on what callbacks to pass along and how to calibrate sampler/optimizer hyperparams.

    Parameters:
        model (torch.nn.Module): The neural network model.
        loader (DataLoader): DataLoader for input data.
        criterion (torch.nn.Module): Loss function.
        sampling_method (torch.optim.Optimizer): Sampling method to use (really a PyTorch optimizer).
        optimizer_kwargs (Optional[Dict[str, Union[float, Literal['adaptive']]]]): Keyword arguments for the PyTorch optimizer (used as sampler here).
        num_draws (int): Number of samples to draw.
        num_chains (int): Number of chains to run.
        num_burnin_steps (int): Number of burn-in steps before sampling.
        num_steps_bw_draws (int): Number of steps between each draw.
        cores (Optional[int]): Number of cores for parallel execution.
        seed (Optional[Union[int, List[int]]]): Random seed(s) for sampling. Each chain gets a different (deterministic) seed if this is passed.
        device (Union[torch.device, str]): Device to perform computations on, e.g., 'cpu' or 'cuda'.
        verbose (bool): whether to print sample chain progress
        callbacks (List[SamplerCallback]): list of callbacks, each of type SamplerCallback
    """
    if num_burnin_steps < num_draws:
        warnings.warn(
            "You are taking more draws than burn-in steps, your LLC estimates will likely be underestimates. Please check LLC chain convergence."
        )
    if num_draws > len(loader):
        warnings.warn(
            "You are taking more sample batches than there are dataloader batches available, "
            "this removes some randomness from sampling but is probably fine. (All sample batches "
            "beyond the number dataloader batches are cycled from the start, f.e. 9 samples from [A, B, C] would be [B, A, C, B, A, C, B, A, C].)"
        )
    if not init_loss:
        init_loss = get_init_loss_multi_batch(
            loader, num_chains, model, criterion, device
        )
        # alternative: init_loss = get_init_loss_full_batch(loader, model, criterion, device)
        # alternative: init_loss = get_init_loss_one_batch(loader, model, criterion, device)
    for callback in callbacks:
        if isinstance(callback, (OnlineLLCEstimator, LLCEstimator)):
            setattr(callback, "init_loss", init_loss)

    if cores is None:
        cores = min(4, cpu_count())

    if seed is not None:
        warnings.warn(
            "You are using seeded runs, for full reproducibility check https://pytorch.org/docs/stable/notes/randomness.html"
        )
        if isinstance(seed, int):
            seeds = [seed + i for i in range(num_chains)]
        elif len(seed) != num_chains:
            raise ValueError("Length of seed list must match number of chains")
        else:
            seeds = seed
    else:
        seeds = [None] * num_chains

    validate_callbacks(callbacks)

    def get_args(i):
        return dict(
            chain=i,
            seed=seeds[i],
            ref_model=model,
            loader=loader,
            criterion=criterion,
            num_draws=num_draws,
            num_burnin_steps=num_burnin_steps,
            num_steps_bw_draws=num_steps_bw_draws,
            init_loss=init_loss,
            sampling_method=sampling_method,
            optimizer_kwargs=optimizer_kwargs,
            device=device,
            verbose=verbose,
            callbacks=callbacks,
        )

    if cores > 1:
        ctx = get_context("spawn")
        with ctx.Pool(cores) as pool:
            pool.map(_sample_single_chain, [get_args(i) for i in range(num_chains)])
    else:
        for i in range(num_chains):
            _sample_single_chain(get_args(i))

    for callback in callbacks:
        if hasattr(callback, "finalize"):
<<<<<<< HEAD
            callback.finalize()
=======
            callback.finalize()


def estimate_learning_coeff_with_summary(
    model: torch.nn.Module,
    loader: DataLoader,
    criterion: Callable,
    sampling_method: Type[torch.optim.Optimizer] = SGLD,
    optimizer_kwargs: Optional[Dict] = {},
    num_draws: int = 100,
    num_chains: int = 10,
    num_burnin_steps: int = 0,
    num_steps_bw_draws: int = 1,
    cores: int = 1,
    seed: Optional[Union[int, List[int]]] = None,
    device: torch.device = torch.device("cpu"),
    verbose: bool = True,
    callbacks: List[Callable] = [],
    online: bool = False,
    init_loss: float = None,
) -> dict:
    optimizer_kwargs.setdefault("temperature", optimal_temperature(loader))
    if not init_loss:
        init_loss = get_init_loss_multi_batch(
            loader, num_chains, model, criterion, device
        )
        # alternative: init_loss = get_init_loss_full_batch(loader, model, criterion, device)
        # alternative: init_loss = get_init_loss_one_batch(loader, model, criterion, device)
    if online:
        llc_estimator = OnlineLLCEstimator(
            num_chains, num_draws, optimizer_kwargs["temperature"], device=device
        )
    else:
        llc_estimator = LLCEstimator(
            num_chains, num_draws, optimizer_kwargs["temperature"], device=device
        )

    callbacks = [llc_estimator, *callbacks]

    sample(
        model=model,
        loader=loader,
        criterion=criterion,
        sampling_method=sampling_method,
        optimizer_kwargs=optimizer_kwargs,
        num_draws=num_draws,
        num_chains=num_chains,
        num_burnin_steps=num_burnin_steps,
        num_steps_bw_draws=num_steps_bw_draws,
        cores=cores,
        seed=seed,
        device=device,
        verbose=verbose,
        callbacks=callbacks,
        init_loss=init_loss,
    )

    results = {}

    for callback in callbacks:
        if hasattr(callback, "sample"):
            results.update(callback.sample())

    return results


def estimate_learning_coeff(
    model: torch.nn.Module,
    loader: DataLoader,
    criterion: Callable,
    sampling_method: Type[torch.optim.Optimizer] = SGLD,
    optimizer_kwargs: Optional[Dict[str, Union[float, Literal["adaptive"]]]] = None,
    num_draws: int = 100,
    num_chains: int = 10,
    num_burnin_steps: int = 0,
    num_steps_bw_draws: int = 1,
    cores: int = 1,
    seed: Optional[Union[int, List[int]]] = None,
    device: torch.device = torch.device("cpu"),
    verbose: bool = True,
    callbacks: List[Callable] = [],
    init_loss: float = None,
) -> float:
    return estimate_learning_coeff_with_summary(
        model=model,
        loader=loader,
        criterion=criterion,
        sampling_method=sampling_method,
        optimizer_kwargs=optimizer_kwargs,
        num_draws=num_draws,
        num_chains=num_chains,
        num_burnin_steps=num_burnin_steps,
        num_steps_bw_draws=num_steps_bw_draws,
        cores=cores,
        seed=seed,
        device=device,
        verbose=verbose,
        callbacks=callbacks,
        online=False,
        init_loss=init_loss,
    )["llc/mean"]
>>>>>>> e46f6d61
<|MERGE_RESOLUTION|>--- conflicted
+++ resolved
@@ -18,12 +18,9 @@
     get_init_loss_full_batch,
 )
 from devinterp.slt.callback import validate_callbacks, SamplerCallback
-<<<<<<< HEAD
 from devinterp.slt.mala import MalaAcceptanceRate
 from devinterp.slt.norms import NoiseNorm
-=======
 from devinterp.slt.llc import OnlineLLCEstimator, LLCEstimator
->>>>>>> e46f6d61
 
 
 def call_with(func: Callable, **kwargs):
@@ -65,15 +62,12 @@
     model = deepcopy(ref_model).to(device)
 
     optimizer_kwargs = optimizer_kwargs or {}
-<<<<<<< HEAD
     optimizer_kwargs.setdefault("device", device)
     if any(isinstance(callback, MalaAcceptanceRate) for callback in callbacks):
         optimizer_kwargs.setdefault("save_mala_vars", True)
     if any(isinstance(callback, NoiseNorm) for callback in callbacks):
         optimizer_kwargs.setdefault("save_noise", True)
-=======
     optimizer_kwargs.setdefault("temperature", optimal_temperature(loader))
->>>>>>> e46f6d61
     optimizer = sampling_method(model.parameters(), **optimizer_kwargs)
 
     if seed is not None:
@@ -87,10 +81,7 @@
         total=num_steps,
         disable=not verbose,
     ):
-<<<<<<< HEAD
         model.train()
-=======
->>>>>>> e46f6d61
         optimizer.zero_grad()
         xs, ys = xs.to(device), ys.to(device)
         y_preds = model(xs)
@@ -217,9 +208,6 @@
 
     for callback in callbacks:
         if hasattr(callback, "finalize"):
-<<<<<<< HEAD
-            callback.finalize()
-=======
             callback.finalize()
 
 
@@ -320,5 +308,4 @@
         callbacks=callbacks,
         online=False,
         init_loss=init_loss,
-    )["llc/mean"]
->>>>>>> e46f6d61
+    )["llc/mean"]