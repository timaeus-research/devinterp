import warnings
from copy import deepcopy
from typing import Callable, Dict, List, Literal, Optional, Type, Union

import cloudpickle
import torch
<<<<<<< HEAD
from torch import nn
from torch.multiprocessing import cpu_count, get_context
from torch.utils.data import DataLoader
from tqdm import tqdm

=======
import torch.distributed as dist
import torch.multiprocessing as mp
>>>>>>> 8bd2196b
from devinterp.optim.sgld import SGLD
from devinterp.slt.callback import SamplerCallback, validate_callbacks
from devinterp.slt.llc import LLCEstimator, OnlineLLCEstimator
from devinterp.slt.mala import MalaAcceptanceRate
from devinterp.slt.norms import NoiseNorm
from devinterp.utils import (
    EvaluateFn,
    default_nbeta,
    get_init_loss_multi_batch,
    prepare_input,
    split_results,
    cycle
)
from torch import nn
from torch.multiprocessing import cpu_count, get_context
from torch.nn.parallel import DistributedDataParallel as DDP
from torch.utils.data import DataLoader
from tqdm import tqdm

def sample_single_chain(
    ref_model: nn.Module,
    loader: DataLoader,
    evaluate: EvaluateFn,
    optimizer_kwargs: Dict,
    num_draws=100,
    num_burnin_steps=0,
    num_steps_bw_draws=1,
    grad_accum_steps=1,
    sampling_method: Type[torch.optim.Optimizer] = SGLD,
    chain: int = 0,
    seed: Optional[int] = None,
    verbose: bool = True,
    device: torch.device = torch.device("cpu"),
    optimize_over_per_model_param: Optional[dict] = None,
    callbacks: List[SamplerCallback] = [],
    use_amp: bool = False,
    **kwargs,
):
    if grad_accum_steps > 1:
        assert isinstance(grad_accum_steps, int), "grad_accum_steps must be an integer."
        num_steps_bw_draws *= grad_accum_steps
        num_burnin_steps *= grad_accum_steps
    if num_draws > len(loader):
        warnings.warn(
            "You are taking more sample batches than there are dataloader batches available, this removes some randomness from sampling but is probably fine. (All sample batches beyond the number dataloader batches are cycled from the start, f.e. 9 samples from [A, B, C] would be [B, A, C, B, A, C, B, A, C].)"
        )

    # Initialize new model and optimizer for this chain
    model = deepcopy(ref_model).to(device)
    if "temperature" in optimizer_kwargs:
        assert (
            not "nbeta" in optimizer_kwargs
        ), "Set either nbeta or temperature in optimizer_kwargs, not both"
        optimizer_kwargs["nbeta"] = optimizer_kwargs.pop("temperature")
    assert "nbeta" in optimizer_kwargs, "Set nbeta in optimizer_kwargs"
    if any(isinstance(callback, MalaAcceptanceRate) for callback in callbacks):
        optimizer_kwargs.setdefault("save_mala_vars", True)
    if any(isinstance(callback, NoiseNorm) for callback in callbacks):
        optimizer_kwargs.setdefault("save_noise", True)
    optimizer_kwargs.setdefault("nbeta", default_nbeta(loader))
    if optimize_over_per_model_param:
        param_groups = []
        for name, parameter in model.named_parameters():
            param_groups.append(
                {
                    "params": parameter,
                    "optimize_over": optimize_over_per_model_param[name].to(device),
                }
            )
        optimizer = sampling_method(
            param_groups,
            **optimizer_kwargs,
        )
    else:
        optimizer = sampling_method(model.parameters(), **optimizer_kwargs)

    if seed is not None:
        torch.manual_seed(seed)

    num_steps = num_draws * num_steps_bw_draws + num_burnin_steps

    cumulative_loss = 0
    with tqdm(
        desc=f"Chain {chain}", total=num_steps // grad_accum_steps, disable=not verbose
    ) as pbar:
        model.train()
        for i, data in zip(range(num_steps), cycle(loader)):
            model.train()
            data = prepare_input(data, device)
            with torch.autocast(device_type = device.type, dtype = torch.float16, enabled = use_amp):
                results = evaluate(model, data)
                loss, results = split_results(results)

                loss /= grad_accum_steps
                cumulative_loss += loss
                loss.backward()

            # i+1 instead of i so that the gradient accumulates to an entire batch first
            # otherwise the first draw happens after batch_size/grad_accum_steps samples instead of batch_size samples
            if (i + 1) % grad_accum_steps == 0:
                optimizer.step()

            if (
                i >= num_burnin_steps
                and (i + 1 - num_burnin_steps) % num_steps_bw_draws == 0
            ):
                draw = (
                    i - num_burnin_steps
                ) // num_steps_bw_draws  # required for locals()
                loss = cumulative_loss

                with torch.no_grad():
                    for callback in callbacks:
                        callback(**locals())  # Cursed. This is the way

            if (i + 1) % grad_accum_steps == 0:
                optimizer.zero_grad()
                cumulative_loss = 0
                pbar.update(1)


def _sample_single_chain(kwargs):
    pickled_args = ["evaluate", "loader"]
    evaluate = cloudpickle.loads(kwargs["evaluate"])
    loader = cloudpickle.loads(kwargs["loader"])
    kwargs = {k: v for k, v in kwargs.items() if k not in pickled_args}
    return sample_single_chain(**kwargs, evaluate=evaluate, loader=loader)


def get_args(chain_idx: int, seeds: List[int], device, callbacks, shared_kwargs):
    if isinstance(device, list):
        instance_device = device[chain_idx % len(device)]
    else:
        instance_device = device
    return dict(
        chain=chain_idx,
        seed=seeds[chain_idx],
        device=instance_device,
        callbacks=callbacks,
        **shared_kwargs,
    )


def sample(
    model: torch.nn.Module,
    loader: DataLoader,
    callbacks: List[SamplerCallback],
    evaluate: Optional[EvaluateFn] = None,
    sampling_method: Type[torch.optim.Optimizer] = SGLD,
    optimizer_kwargs: Optional[Dict[str, Union[float, Literal["adaptive"]]]] = None,
    num_draws: int = 100,
    num_chains: int = 10,
    num_burnin_steps: int = 0,
    num_steps_bw_draws: int = 1,
    init_loss: float = None,
    grad_accum_steps: int = 1,
    cores: Union[int, List[Union[str, torch.device]]] = 1,
    seed: Optional[Union[int, List[int]]] = None,
    device: Union[torch.device, str] = torch.device("cpu"),
    verbose: bool = True,
    optimize_over_per_model_param: Optional[Dict[str, List[bool]]] = None,
    gpu_idxs: Optional[List[int]] = None,
    batch_size: bool = 1,
    use_amp: bool = False,
    **kwargs,
):
    """
    Sample model weights using a given sampling_method, supporting multiple chains/cores,
    and calculate the observables (loss, llc, etc.) for each callback passed along.
    The :python:`update`, :python:`finalize` and :python:`sample` methods of each :func:`~devinterp.slt.callback.SamplerCallback` are called
    during sampling, after sampling, and at :python:`sampler_callback_object.get_results()` respectively.

    After calling this function, the stats of interest live in the callback object.

    :param model: The neural network model.
    :type model: torch.nn.Module
    :param loader: DataLoader for input data.
    :type loader: DataLoader
    :param evaluate: Maps a model and batch of data to an object with a loss attribute.
    :type evaluate: EvaluateFn
    :param callbacks: list of callbacks, each of type SamplerCallback
    :type callbacks: list[SamplerCallback]
    :param sampling_method: Sampling method to use (a PyTorch optimizer under the hood). Default is SGLD
    :type sampling_method: torch.optim.Optimizer, optional
    :param optimizer_kwargs: Keyword arguments for the PyTorch optimizer (used as sampler here). Default is None (using standard SGLD parameters as defined in the SGLD class)
    :type optimizer_kwargs: dict, optional
    :param num_draws: Number of samples to draw. Default is 100
    :type num_draws: int, optional
    :param num_chains: Number of chains to run. Default is 10
    :type num_chains: int, optional
    :param num_burnin_steps: Number of burn-in steps before sampling. Default is 0
    :type num_burnin_steps: int, optional
    :param num_steps_bw_draws: Number of steps between each draw. Default is 1
    :type num_steps_bw_draws: int, optional
    :param init_loss: Initial loss for use in `LLCEstimator` and `OnlineLLCEstimator`
    :type init_loss: float, optional
    :param cores: Number or list of cores for parallel execution. Default is 1
    :type cores: int, optional
    :param seed: Random seed(s) for sampling. Each chain gets a different (deterministic) seed if this is passed. Default is None
    :type seed: int, optional
    :param device: Device to perform computations on, e.g., 'cpu' or 'cuda'. Default is 'cpu'
    :type device: str or torch.device, optional
    :param verbose: whether to print sample chain progress. Default is True
    :type verbose: bool, optional
    :param optimize_over_per_model_param: Dictionary of booleans indicating whether to optimize over each parameter of the model. \
    Keys are parameter names, and values are boolean tensors that match the shape of the parameter. \
    A value of True (or 1) indicates that this particular element of the parameter should be optimized over. \
    None by default, which means that we optimize over all parameters.
    :type optimize_over_per_model_param: dict, optional
    :param use_amp: Whether to use automatic mixed precision. Casts to float16 on GPUs.
    :type use_amp: bool, optional
    :raises ValueError: if derivative callbacks (f.e. :func:`~devinterp.slt.loss.OnlineLossStatistics`) are passed before base callbacks (f.e. :func:`~devinterp.slt.llc.OnlineLLCEstimator`)
    :raises Warning: if num_burnin_steps < num_draws
    :raises Warning: if num_draws > len(loader)
    :raises Warning: if using seeded runs

    :returns: None (access LLCs or other observables through `callback_object.get_results()`)
    """
    if num_burnin_steps < num_draws:
        warnings.warn(
            "You are taking more draws than burn-in steps, your LLC estimates will likely be underestimates. Please check LLC chain convergence."
        )
    if num_draws > len(loader):
        warnings.warn(
            "You are taking more sample batches than there are dataloader batches available, "
            "this removes some randomness from sampling but is probably fine. (All sample batches "
            "beyond the number dataloader batches are cycled from the start, f.e. 9 samples from [A, B, C] would be [B, A, C, B, A, C, B, A, C].)"
        )
    if not init_loss:
        if seed is not None and not isinstance(seed, int):
            init_loss_seed = seed[0]
        else:
            init_loss_seed = seed
        init_loss = get_init_loss_multi_batch(
            loader, num_chains * grad_accum_steps, model, evaluate, device, init_loss_seed,
        )
        # alternative: init_loss = get_init_loss_full_batch(loader, model, evaluate, device)
        # alternative: init_loss = get_init_loss_one_batch(loader, model, evaluate, device)
    for callback in callbacks:
        if isinstance(callback, (OnlineLLCEstimator, LLCEstimator)):
            setattr(callback, "init_loss", init_loss)

    # Temperature consistency warning
    if optimizer_kwargs is not None and (
        "nbeta" in optimizer_kwargs or "temperature" in optimizer_kwargs
    ):
        if "nbeta" in optimizer_kwargs:
            assert not any(
                getattr(callback, "temperature", None) is not None
                for callback in callbacks
            ), "If you're setting nbeta in optimizer_kwargs, don't set temperature in the callbacks."
        if "temperature" in optimizer_kwargs:
            assert not any(
                (
                    getattr(callback, "nbeta", None) is not None
                    and getattr(callback, "temperature") is None
                )
                for callback in callbacks
            ), "If you're setting temperature in optimizer_kwargs, don't set nbeta in the callbacks."
        warnings.warn(
            "If you're setting a nbeta or temperature in optimizer_kwargs, please also make sure to set it in the callbacks."
        )

    if cores is None:
        cores = min(cpu_count(), 4)

    if isinstance(device, str):
        device = torch.device(device)

    if device.type == "cpu" and use_amp:
        warnings.warn(
            "Automatic Mixed Precision (AMP) is not supported on CPU devices. Disabling AMP."
        )
        use_amp = False

    if device.type == "cuda":
        if gpu_idxs is not None:
            assert cores >= len(gpu_idxs), "Number of cores must be greater than number of devices."
    else:
        assert gpu_idxs is None, "Multi-GPU sampling is only supported for CUDA devices. Check your device parameter."

    if seed is not None:
        warnings.warn(
            "You are using seeded runs, for full reproducibility check https://pytorch.org/docs/stable/notes/randomness.html"
        )
        if isinstance(seed, int):
            seeds = [seed + i for i in range(num_chains)]
        elif len(seed) != num_chains:
            raise ValueError("Length of seed list must match number of chains")
        else:
            seeds = seed
    else:
        seeds = [None] * num_chains

    if evaluate is None:
        # NOTE: If you'd like to update evaluate, please update _sample_single_chain as well.
        def evaluate(model, data):
            return model(data)

    validate_callbacks(callbacks)

    shared_kwargs = dict(
        ref_model=model,
        loader=cloudpickle.dumps(loader),
        evaluate=cloudpickle.dumps(evaluate),
        num_draws=num_draws,
        num_burnin_steps=num_burnin_steps,
        num_steps_bw_draws=num_steps_bw_draws,
        init_loss=init_loss,
        grad_accum_steps=grad_accum_steps,
        sampling_method=sampling_method,
        optimizer_kwargs=optimizer_kwargs,
        verbose=verbose,
        optimize_over_per_model_param=optimize_over_per_model_param,
        use_amp=use_amp,
    )

    if cores > 1:
        # mp.spawn(
        #     _sample_single_chain_mp,
        #     args=(seeds, shared_kwargs),
        #     nprocs=cores,
        #     join=True,
        #     start_method="spawn",
        # )

        if gpu_idxs is not None:
            device = [torch.device(f"cuda:{i}") for i in gpu_idxs]
        ctx = get_context("spawn")
        with ctx.Pool(cores) as pool:
            pool.map(
                _sample_single_chain,
                [get_args(i, seeds, device, callbacks, shared_kwargs) for i in range(num_chains)],
            )
    else:
        for i in range(num_chains):
            _sample_single_chain(get_args(i, seeds, device, callbacks, shared_kwargs))

    for callback in callbacks:
        if hasattr(callback, "finalize"):
            callback.finalize()

        results = {}

    if isinstance(callbacks, dict):
        for name, callback in callbacks.items():
            if name == "":
                results.update(callback.get_results())
            else:
                results[name] = callback.get_results()
    else:
        for callback in callbacks:
            if hasattr(callback, "get_results"):
                results.update(callback.get_results())

    return results<|MERGE_RESOLUTION|>--- conflicted
+++ resolved
@@ -4,16 +4,9 @@
 
 import cloudpickle
 import torch
-<<<<<<< HEAD
-from torch import nn
-from torch.multiprocessing import cpu_count, get_context
-from torch.utils.data import DataLoader
-from tqdm import tqdm
-
-=======
 import torch.distributed as dist
 import torch.multiprocessing as mp
->>>>>>> 8bd2196b
+
 from devinterp.optim.sgld import SGLD
 from devinterp.slt.callback import SamplerCallback, validate_callbacks
 from devinterp.slt.llc import LLCEstimator, OnlineLLCEstimator
