from typing import Union, Callable
import warnings

import torch


class SGLD(torch.optim.Optimizer):
    r"""
    Implements Stochastic Gradient Langevin Dynamics (SGLD) optimizer.
    
    This optimizer blends Stochastic Gradient Descent (SGD) with Langevin Dynamics,
    introducing Gaussian noise to the gradient updates. It can also include a
    localization term that acts like a special form of weight decay.

    It follows Lau et al.'s (2023) implementation, which is a modification of 
    Welling and Teh (2011) that omits the learning rate schedule and introduces 
    a localization term that pulls the weights towards their initial values.

    The equation for the update is as follows:

    $$
    \begin{gathered}
    \Delta w_t=\frac{\epsilon}{2}\left(\frac{\beta n}{m} \sum_{i=1}^m \nabla \log p\left(y_{l_i} \mid x_{l_i}, w_t\right)+\gamma\left(w^_0-w_t\right) - \lambda w_t\right) \\
    +N(0, \epsilon\sigma^2)
    \end{gathered}
    $$

    where $w_t$ is the weight at time $t$, $\epsilon$ is the learning rate, 
    $(\beta n)$ is the inverse temperature (we're in the tempered Bayes paradigm), 
    $n$ is the number of training samples, $m$ is the batch size, $\gamma$ is 
    the localization strength, $\lambda$ is the weight decay strength,
    and $\sigma$ is the noise term.

    :param params: Iterable of parameters to optimize or dicts defining parameter groups (required)
    :param lr: Learning rate 
    :param noise_level: Amount of Gaussian noise introduced into gradient updates (default: 1).
    :param weight_decay: L2 regularization term, applied as weight decay (default: 0)
    :param localization: Strength of the force pulling weights back to their initial values (default: 0)
    :param temperature: Temperature, float (default: 1., set by sample() to utils.optimal_temperature(dataloader)=len(batch_size)/np.log(len(batch_size)))
    :param bounding_box_size: the size of the bounding box enclosing our trajectory (default: 0)
    :param save_noise: whether to store the per-parameter noise during optimization (default: False)

    Example:
        >>> optimizer = SGLD(model.parameters(), lr=0.1, temperature=torch.log(n)/n)
        >>> optimizer.zero_grad()
        >>> loss_fn(model(input), target).backward()
        >>> optimizer.step()

    Note:
        - The `localization` term is unique to this implementation and serves to guide the
        weights towards their original values. This is useful for estimating quantities over the local 
        posterior.
        - The `noise_level` is not intended to be changed, except when testing! Doing so will raise a warning.
    """

    def __init__(
        self,
        params,
        lr=0.01,
        noise_level=1.0,
        weight_decay=0.0,
        localization=0.0, 
        temperature: Union[Callable, float] = 1.0,
        bounding_box_size=None,
        save_noise=False,
        optimize_over=None,
    ):
        if noise_level != 1.0:
            warnings.warn(
                "Warning: noise_level in SGLD is unequal to one, this removes SGLD posterior sampling guarantees."
            )
        if temperature == 1.0:
            warnings.warn(
                "Warning: temperature set to 1, LLC estimates will be off unless you know what you're doing. Use utils.optimal_temperature(dataloader) instead"
            )
        defaults = dict(
            lr=lr,
            noise_level=noise_level,
            weight_decay=weight_decay,
            localization=localization,
            temperature=temperature,
            bounding_box_size=bounding_box_size,
<<<<<<< HEAD
            num_samples=num_samples,
            optimize_over=optimize_over,
=======
>>>>>>> e46f6d61
        )
        super(SGLD, self).__init__(params, defaults)
        self.save_noise = save_noise
        self.noise = None

        # Save the initial parameters if the localization term is set
        for group in self.param_groups:
            if group["localization"] != 0 or group["bounding_box_size"] != 0:
                for p in group["params"]:
                    param_state = self.state[p]
                    param_state["initial_param"] = p.data.clone().detach()

    def step(self, closure=None):
        self.noise = []
        for group in self.param_groups:
            for p in group["params"]:
                if p.grad is None:
                    continue
                param_state = self.state[p]
                dw = p.grad.data * group["temperature"]

                if group["weight_decay"] != 0:
                    dw.add_(p.data, alpha=group["weight_decay"])

                if group["localization"] != 0:
                    initial_param = self.state[p]["initial_param"]
                    dw.add_((p.data - initial_param), alpha=group["localization"])

                # Add Gaussian noise
                noise = torch.normal(
                    mean=0.0, std=group["noise_level"], size=dw.size(), device=dw.device
                )
                if self.save_noise:
                    self.noise.append(noise)

                if group["optimize_over"] is not None:
                    dw = dw * group["optimize_over"]
                    noise = noise * group["optimize_over"]
                # print(p, dw, noise)
                p.data.add_(dw, alpha=-0.5 * group["lr"])
                p.data.add_(noise, alpha=group["lr"] ** 0.5)
<<<<<<< HEAD
=======

>>>>>>> e46f6d61
                # Rebound if exceeded bounding box size
                if group["bounding_box_size"]:
                    torch.clamp_(
                        p.data,
                        min=param_state["initial_param"] - group["bounding_box_size"],
                        max=param_state["initial_param"] + group["bounding_box_size"],
                    )<|MERGE_RESOLUTION|>--- conflicted
+++ resolved
@@ -80,11 +80,7 @@
             localization=localization,
             temperature=temperature,
             bounding_box_size=bounding_box_size,
-<<<<<<< HEAD
-            num_samples=num_samples,
             optimize_over=optimize_over,
-=======
->>>>>>> e46f6d61
         )
         super(SGLD, self).__init__(params, defaults)
         self.save_noise = save_noise
@@ -126,10 +122,6 @@
                 # print(p, dw, noise)
                 p.data.add_(dw, alpha=-0.5 * group["lr"])
                 p.data.add_(noise, alpha=group["lr"] ** 0.5)
-<<<<<<< HEAD
-=======
-
->>>>>>> e46f6d61
                 # Rebound if exceeded bounding box size
                 if group["bounding_box_size"]:
                     torch.clamp_(
