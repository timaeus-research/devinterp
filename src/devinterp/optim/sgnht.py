--- conflicted
+++ resolved
@@ -50,12 +50,9 @@
         lr=0.01,
         diffusion_factor=0.01,
         bounding_box_size=None,
-<<<<<<< HEAD
         optimize_over=None,
-=======
         save_noise=False,
         save_mala_vars=False,
->>>>>>> 9c943b49
         temperature=1.0,
     ):
         if save_noise:
@@ -65,6 +62,9 @@
         if save_mala_vars:
             warnings.warn(
                 "Warning: MALA not implemented for SGNHT! If you insist on using MALA, use SGLD instead.")
+        if optimize_over:
+            warnings.warn(
+                "Warning: optimizer_over not implemented for SGNHT! If you insist on restricting your LLC estimates, use SGLD instead.")
         if temperature == 1.0:
             warnings.warn(
                 "Warning: temperature set to 1, LLC estimates will be off unless you know what you're doing. Use utils.optimal_temperature(dataloader) instead"
