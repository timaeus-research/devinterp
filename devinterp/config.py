--- conflicted
+++ resolved
@@ -238,7 +238,14 @@
             )
 
         return self.project is not None
-<<<<<<< HEAD
+    
+    @property
+    def num_steps_per_epoch(self):
+        return self.num_training_samples // self.batch_size
+
+    @validator("device", pre=True)
+    def validate_device(cls, value):
+        return torch.device(value)
     
     def model_dump(self, *args, **kwargs):
         config_dict = super().model_dump(*args, **kwargs)
@@ -249,14 +256,4 @@
         else:
             config_dict["scheduler_config"] = None
 
-        return config_dict
-=======
-
-    @property
-    def num_steps_per_epoch(self):
-        return self.num_training_samples // self.batch_size
-
-    @validator("device", pre=True)
-    def validate_device(cls, value):
-        return torch.device(value)
->>>>>>> 1ffd4afd
+        return config_dict